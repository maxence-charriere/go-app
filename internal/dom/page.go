--- conflicted
+++ resolved
@@ -5,65 +5,24 @@
 
 import (
 	"bytes"
-<<<<<<< HEAD
-	"fmt"
-	"strings"
-=======
->>>>>>> fafec109
 	"text/template"
 
 	"github.com/murlokswarm/app"
 )
 
-<<<<<<< HEAD
-// Page generate an HTML page from the given configuration.
-func Page(c app.HTMLConfig, bridge, loadedCompo string) string {
-	var w bytes.Buffer
-
-	c.CSS = cleanWindowsPath(c.CSS)
-	c.Javascripts = cleanWindowsPath(c.Javascripts)
-
-	tmpl := template.Must(template.New(c.Title).Parse(htmlTmpl))
-	tmpl.Execute(&w, struct {
-		Title       string
-		Metas       []app.Meta
-		CSS         []string
-		LoadedCompo string
-		JS          string
-		Javascripts []string
-	}{
-		Title:       c.Title,
-		Metas:       c.Metas,
-		CSS:         c.CSS,
-		LoadedCompo: loadedCompo,
-		JS:          js(bridge),
-		Javascripts: c.Javascripts,
-	})
-=======
 // Page represents a html page.
 type Page struct {
 	// The title.
 	Title string
->>>>>>> fafec109
 
 	// The metadata.
 	Metas []app.Meta
 
-<<<<<<< HEAD
-func js(bridge string) string {
-	return fmt.Sprintf(`
-	var golangRequest = function (payload) {
-		%s(payload);
-	}
-	%s`, bridge, jsTmpl)
-}
-=======
 	// The css file paths to include.
 	CSS []string
 
 	// The javascript file paths to include.
 	Javascripts []string
->>>>>>> fafec109
 
 	// The name of the javascript function to pass data to Go.
 	GoRequest string
